--- conflicted
+++ resolved
@@ -117,11 +117,7 @@
 .SUFFIXES: .c
 
 .c:
-<<<<<<< HEAD
-	$(CC) $(INCLUDES) $(CFLAGS) $(LDFLAGS) $< $(LIBS) -o $@
-=======
-	$(APP_CC) $(INCLUDES) $(CFLAGS) $< $(LIBS) -o $@
->>>>>>> d50d68a1
+	$(APP_CC) $(INCLUDES) $(CFLAGS) $(LDFLAGS) $< $(LIBS) -o $@
 
 .c.o:
 	$(APP_CC) -c $(INCLUDES) $(CFLAGS) $(DEFINES) $< -o $@
@@ -139,71 +135,37 @@
 	$(APP_CC) $(CFLAGS) arraytexture.o readtex.o $(LIBS) -o $@
 
 arraytexture.o: arraytexture.c readtex.h
-<<<<<<< HEAD
-	$(CC) -c $(INCLUDES) $(CFLAGS) $(DEFINES) arraytexture.c -o $@
+	$(APP_CC) -c $(INCLUDES) $(CFLAGS) $(DEFINES) arraytexture.c -o $@
 
 afsmultiarb: afsmultiarb.o readtex.o
-	$(CC) $(CFLAGS) $(LDFLAGS) afsmultiarb.o readtex.o $(LIBS) -o $@
+	$(APP_CC) $(CFLAGS) $(LDFLAGS) afsmultiarb.o readtex.o $(LIBS) -o $@
 
 afsmultiarb.o: afsmultiarb.c readtex.h
-	$(CC) -c $(INCLUDES) $(CFLAGS) $(DEFINES) afsmultiarb.c -o $@
+	$(APP_CC) -c $(INCLUDES) $(CFLAGS) $(DEFINES) afsmultiarb.c -o $@
 
 drawbuffers: drawbuffers.o
-	$(CC) $(CFLAGS) $(LDFLAGS) drawbuffers.o $(LIBS) -o $@
+	$(APP_CC) $(CFLAGS) $(LDFLAGS) drawbuffers.o $(LIBS) -o $@
 
 drawbuffers.o: drawbuffers.c extfuncs.h
-	$(CC) -c $(INCLUDES) $(CFLAGS) $(DEFINES) drawbuffers.c -o $@
+	$(APP_CC) -c $(INCLUDES) $(CFLAGS) $(DEFINES) drawbuffers.c -o $@
 
 texrect: texrect.o readtex.o
-	$(CC) $(CFLAGS) $(LDFLAGS) texrect.o readtex.o $(LIBS) -o $@
+	$(APP_CC) $(CFLAGS) $(LDFLAGS) texrect.o readtex.o $(LIBS) -o $@
 
 texrect.o: texrect.c readtex.h
-	$(CC) -c $(INCLUDES) $(CFLAGS) $(DEFINES) texrect.c -o $@
+	$(APP_CC) -c $(INCLUDES) $(CFLAGS) $(DEFINES) texrect.c -o $@
 
 bug_3195: bug_3195.o readtex.o
-	$(CC) $(CFLAGS) $(LDFLAGS) bug_3195.o readtex.o $(LIBS) -o $@
+	$(APP_CC) $(CFLAGS) $(LDFLAGS) bug_3195.o readtex.o $(LIBS) -o $@
 
 bug_3195.o: bug_3195.c readtex.h
-	$(CC) -c $(INCLUDES) $(CFLAGS) $(DEFINES) bug_3195.c -o $@
+	$(APP_CC) -c $(INCLUDES) $(CFLAGS) $(DEFINES) bug_3195.c -o $@
 
 invert: invert.o readtex.o
-	$(CC) $(CFLAGS) $(LDFLAGS) invert.o readtex.o $(LIBS) -o $@
+	$(APP_CC) $(CFLAGS) $(LDFLAGS) invert.o readtex.o $(LIBS) -o $@
 
 invert.o: invert.c readtex.h
-	$(CC) -c $(INCLUDES) $(CFLAGS) $(DEFINES) invert.c -o $@
-=======
-	$(APP_CC) -c $(INCLUDES) $(CFLAGS) $(DEFINES) $< -o $@
-
-afsmultiarb: afsmultiarb.o readtex.o
-	$(APP_CC) $(CFLAGS) afsmultiarb.o readtex.o $(LIBS) -o $@
-
-afsmultiarb.o: afsmultiarb.c readtex.h
-	$(APP_CC) -c $(INCLUDES) $(CFLAGS) $(DEFINES) $< -o $@
-
-drawbuffers: drawbuffers.o
-	$(APP_CC) $(CFLAGS) drawbuffers.o $(LIBS) -o $@
-
-drawbuffers.o: drawbuffers.c extfuncs.h
-	$(APP_CC) -c $(INCLUDES) $(CFLAGS) $(DEFINES) $< -o $@
-
-texrect: texrect.o readtex.o
-	$(APP_CC) $(CFLAGS) texrect.o readtex.o $(LIBS) -o $@
-
-texrect.o: texrect.c readtex.h
-	$(APP_CC) -c $(INCLUDES) $(CFLAGS) $(DEFINES) $< -o $@
-
-bug_3195: bug_3195.o readtex.o
-	$(APP_CC) $(CFLAGS) bug_3195.o readtex.o $(LIBS) -o $@
-
-bug_3195.o: bug_3195.c readtex.h
-	$(APP_CC) -c $(INCLUDES) $(CFLAGS) $(DEFINES) $< -o $@
-
-invert: invert.o readtex.o
-	$(APP_CC) $(CFLAGS) invert.o readtex.o $(LIBS) -o $@
-
-invert.o: invert.c readtex.h
-	$(APP_CC) -c $(INCLUDES) $(CFLAGS) $(DEFINES) $< -o $@
->>>>>>> d50d68a1
+	$(APP_CC) -c $(INCLUDES) $(CFLAGS) $(DEFINES) invert.c -o $@
 
 mipmap_view: mipmap_view.o readtex.o
 	$(APP_CC) $(CFLAGS) mipmap_view.o readtex.o $(LIBS) -o $@
@@ -221,11 +183,7 @@
 
 
 readtex.o: readtex.c
-<<<<<<< HEAD
-	$(CC) -c $(INCLUDES) $(CFLAGS) $(DEFINES) readtex.c -o $@
-=======
-	$(APP_CC) -c $(INCLUDES) $(CFLAGS) $(DEFINES) $< -o $@
->>>>>>> d50d68a1
+	$(APP_CC) -c $(INCLUDES) $(CFLAGS) $(DEFINES) readtex.c -o $@
 
 
 readtex.h: $(TOP)/progs/util/readtex.h
