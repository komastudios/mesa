/*
 * Copyright 2009 Nicolai Hähnle <nhaehnle@gmail.com>
 *
 * Permission is hereby granted, free of charge, to any person obtaining a
 * copy of this software and associated documentation files (the "Software"),
 * to deal in the Software without restriction, including without limitation
 * on the rights to use, copy, modify, merge, publish, distribute, sub
 * license, and/or sell copies of the Software, and to permit persons to whom
 * the Software is furnished to do so, subject to the following conditions:
 *
 * The above copyright notice and this permission notice (including the next
 * paragraph) shall be included in all copies or substantial portions of the
 * Software.
 *
 * THE SOFTWARE IS PROVIDED "AS IS", WITHOUT WARRANTY OF ANY KIND, EXPRESS OR
 * IMPLIED, INCLUDING BUT NOT LIMITED TO THE WARRANTIES OF MERCHANTABILITY,
 * FITNESS FOR A PARTICULAR PURPOSE AND NON-INFRINGEMENT. IN NO EVENT SHALL
 * THE AUTHOR(S) AND/OR THEIR SUPPLIERS BE LIABLE FOR ANY CLAIM,
 * DAMAGES OR OTHER LIABILITY, WHETHER IN AN ACTION OF CONTRACT, TORT OR
 * OTHERWISE, ARISING FROM, OUT OF OR IN CONNECTION WITH THE SOFTWARE OR THE
 * USE OR OTHER DEALINGS IN THE SOFTWARE. */

#include "radeon_compiler.h"

#include <stdio.h>

#include "../r300_reg.h"

#include "radeon_dataflow.h"
#include "radeon_program_alu.h"
#include "radeon_swizzle.h"


/*
 * Take an already-setup and valid source then swizzle it appropriately to
 * obtain a constant ZERO or ONE source.
 */
#define __CONST(x, y)	\
	(PVS_SRC_OPERAND(t_src_index(vp, &vpi->SrcReg[x]),	\
			   t_swizzle(y),	\
			   t_swizzle(y),	\
			   t_swizzle(y),	\
			   t_swizzle(y),	\
			   t_src_class(vpi->SrcReg[x].File), \
			   RC_MASK_NONE) | (vpi->SrcReg[x].RelAddr << 4))


static unsigned long t_dst_mask(unsigned int mask)
{
	/* RC_MASK_* is equivalent to VSF_FLAG_* */
	return mask & RC_MASK_XYZW;
}

static unsigned long t_dst_class(rc_register_file file)
{
	switch (file) {
	default:
		fprintf(stderr, "%s: Bad register file %i\n", __FUNCTION__, file);
		/* fall-through */
	case RC_FILE_TEMPORARY:
		return PVS_DST_REG_TEMPORARY;
	case RC_FILE_OUTPUT:
		return PVS_DST_REG_OUT;
	case RC_FILE_ADDRESS:
		return PVS_DST_REG_A0;
	}
}

static unsigned long t_dst_index(struct r300_vertex_program_code *vp,
				 struct rc_dst_register *dst)
{
	if (dst->File == RC_FILE_OUTPUT)
		return vp->outputs[dst->Index];

	return dst->Index;
}

static unsigned long t_src_class(rc_register_file file)
{
	switch (file) {
<<<<<<< HEAD
	default:
		fprintf(stderr, "%s: Bad register file %i\n", __FUNCTION__, file);
		/* fall-through */
	case RC_FILE_TEMPORARY:
=======
	case PROGRAM_BUILTIN:
	case PROGRAM_TEMPORARY:
>>>>>>> 3083ba38
		return PVS_SRC_REG_TEMPORARY;
	case RC_FILE_INPUT:
		return PVS_SRC_REG_INPUT;
	case RC_FILE_CONSTANT:
		return PVS_SRC_REG_CONSTANT;
	}
}

static int t_src_conflict(struct rc_src_register a, struct rc_src_register b)
{
	unsigned long aclass = t_src_class(a.File);
	unsigned long bclass = t_src_class(b.File);

	if (aclass != bclass)
		return 0;
	if (aclass == PVS_SRC_REG_TEMPORARY)
		return 0;

	if (a.RelAddr || b.RelAddr)
		return 1;
	if (a.Index != b.Index)
		return 1;

	return 0;
}

static inline unsigned long t_swizzle(unsigned int swizzle)
{
	/* this is in fact a NOP as the Mesa RC_SWIZZLE_* are all identical to VSF_IN_COMPONENT_* */
	return swizzle;
}

static unsigned long t_src_index(struct r300_vertex_program_code *vp,
				 struct rc_src_register *src)
{
	if (src->File == RC_FILE_INPUT) {
		assert(vp->inputs[src->Index] != -1);
		return vp->inputs[src->Index];
	} else {
		if (src->Index < 0) {
			fprintf(stderr,
				"negative offsets for indirect addressing do not work.\n");
			return 0;
		}
		return src->Index;
	}
}

/* these two functions should probably be merged... */

static unsigned long t_src(struct r300_vertex_program_code *vp,
			   struct rc_src_register *src)
{
	/* src->Negate uses the RC_MASK_ flags from program_instruction.h,
	 * which equal our VSF_FLAGS_ values, so it's safe to just pass it here.
	 */
	return PVS_SRC_OPERAND(t_src_index(vp, src),
			       t_swizzle(GET_SWZ(src->Swizzle, 0)),
			       t_swizzle(GET_SWZ(src->Swizzle, 1)),
			       t_swizzle(GET_SWZ(src->Swizzle, 2)),
			       t_swizzle(GET_SWZ(src->Swizzle, 3)),
			       t_src_class(src->File),
			       src->Negate) | (src->RelAddr << 4);
}

static unsigned long t_src_scalar(struct r300_vertex_program_code *vp,
				  struct rc_src_register *src)
{
	/* src->Negate uses the RC_MASK_ flags from program_instruction.h,
	 * which equal our VSF_FLAGS_ values, so it's safe to just pass it here.
	 */
	return PVS_SRC_OPERAND(t_src_index(vp, src),
			       t_swizzle(GET_SWZ(src->Swizzle, 0)),
			       t_swizzle(GET_SWZ(src->Swizzle, 0)),
			       t_swizzle(GET_SWZ(src->Swizzle, 0)),
			       t_swizzle(GET_SWZ(src->Swizzle, 0)),
			       t_src_class(src->File),
			       src->Negate ? RC_MASK_XYZW : RC_MASK_NONE) |
	    (src->RelAddr << 4);
}

static int valid_dst(struct r300_vertex_program_code *vp,
			   struct rc_dst_register *dst)
{
	if (dst->File == RC_FILE_OUTPUT && vp->outputs[dst->Index] == -1) {
		return 0;
	} else if (dst->File == RC_FILE_ADDRESS) {
		assert(dst->Index == 0);
	}

	return 1;
}

static void ei_vector1(struct r300_vertex_program_code *vp,
				unsigned int hw_opcode,
				struct rc_sub_instruction *vpi,
				unsigned int * inst)
{
	inst[0] = PVS_OP_DST_OPERAND(hw_opcode,
				     0,
				     0,
				     t_dst_index(vp, &vpi->DstReg),
				     t_dst_mask(vpi->DstReg.WriteMask),
				     t_dst_class(vpi->DstReg.File));
	inst[1] = t_src(vp, &vpi->SrcReg[0]);
	inst[2] = __CONST(0, RC_SWIZZLE_ZERO);
	inst[3] = __CONST(0, RC_SWIZZLE_ZERO);
}

static void ei_vector2(struct r300_vertex_program_code *vp,
				unsigned int hw_opcode,
				struct rc_sub_instruction *vpi,
				unsigned int * inst)
{
	inst[0] = PVS_OP_DST_OPERAND(hw_opcode,
				     0,
				     0,
				     t_dst_index(vp, &vpi->DstReg),
				     t_dst_mask(vpi->DstReg.WriteMask),
				     t_dst_class(vpi->DstReg.File));
	inst[1] = t_src(vp, &vpi->SrcReg[0]);
	inst[2] = t_src(vp, &vpi->SrcReg[1]);
	inst[3] = __CONST(1, RC_SWIZZLE_ZERO);
}

static void ei_math1(struct r300_vertex_program_code *vp,
				unsigned int hw_opcode,
				struct rc_sub_instruction *vpi,
				unsigned int * inst)
{
	inst[0] = PVS_OP_DST_OPERAND(hw_opcode,
				     1,
				     0,
				     t_dst_index(vp, &vpi->DstReg),
				     t_dst_mask(vpi->DstReg.WriteMask),
				     t_dst_class(vpi->DstReg.File));
	inst[1] = t_src_scalar(vp, &vpi->SrcReg[0]);
	inst[2] = __CONST(0, RC_SWIZZLE_ZERO);
	inst[3] = __CONST(0, RC_SWIZZLE_ZERO);
}

static void ei_lit(struct r300_vertex_program_code *vp,
				      struct rc_sub_instruction *vpi,
				      unsigned int * inst)
{
	//LIT TMP 1.Y Z TMP 1{} {X W Z Y} TMP 1{} {Y W Z X} TMP 1{} {Y X Z W}

	inst[0] = PVS_OP_DST_OPERAND(ME_LIGHT_COEFF_DX,
				     1,
				     0,
				     t_dst_index(vp, &vpi->DstReg),
				     t_dst_mask(vpi->DstReg.WriteMask),
				     t_dst_class(vpi->DstReg.File));
	/* NOTE: Users swizzling might not work. */
	inst[1] = PVS_SRC_OPERAND(t_src_index(vp, &vpi->SrcReg[0]), t_swizzle(GET_SWZ(vpi->SrcReg[0].Swizzle, 0)),	// X
				  t_swizzle(GET_SWZ(vpi->SrcReg[0].Swizzle, 3)),	// W
				  PVS_SRC_SELECT_FORCE_0,	// Z
				  t_swizzle(GET_SWZ(vpi->SrcReg[0].Swizzle, 1)),	// Y
				  t_src_class(vpi->SrcReg[0].File),
				  vpi->SrcReg[0].Negate ? RC_MASK_XYZW : RC_MASK_NONE) |
	    (vpi->SrcReg[0].RelAddr << 4);
	inst[2] = PVS_SRC_OPERAND(t_src_index(vp, &vpi->SrcReg[0]), t_swizzle(GET_SWZ(vpi->SrcReg[0].Swizzle, 1)),	// Y
				  t_swizzle(GET_SWZ(vpi->SrcReg[0].Swizzle, 3)),	// W
				  PVS_SRC_SELECT_FORCE_0,	// Z
				  t_swizzle(GET_SWZ(vpi->SrcReg[0].Swizzle, 0)),	// X
				  t_src_class(vpi->SrcReg[0].File),
				  vpi->SrcReg[0].Negate ? RC_MASK_XYZW : RC_MASK_NONE) |
	    (vpi->SrcReg[0].RelAddr << 4);
	inst[3] = PVS_SRC_OPERAND(t_src_index(vp, &vpi->SrcReg[0]), t_swizzle(GET_SWZ(vpi->SrcReg[0].Swizzle, 1)),	// Y
				  t_swizzle(GET_SWZ(vpi->SrcReg[0].Swizzle, 0)),	// X
				  PVS_SRC_SELECT_FORCE_0,	// Z
				  t_swizzle(GET_SWZ(vpi->SrcReg[0].Swizzle, 3)),	// W
				  t_src_class(vpi->SrcReg[0].File),
				  vpi->SrcReg[0].Negate ? RC_MASK_XYZW : RC_MASK_NONE) |
	    (vpi->SrcReg[0].RelAddr << 4);
}

static void ei_mad(struct r300_vertex_program_code *vp,
				      struct rc_sub_instruction *vpi,
				      unsigned int * inst)
{
	/* Remarks about hardware limitations of MAD
	 * (please preserve this comment, as this information is _NOT_
	 * in the documentation provided by AMD).
	 *
	 * As described in the documentation, MAD with three unique temporary
	 * source registers requires the use of the macro version.
	 *
	 * However (and this is not mentioned in the documentation), apparently
	 * the macro version is _NOT_ a full superset of the normal version.
	 * In particular, the macro version does not always work when relative
	 * addressing is used in the source operands.
	 *
	 * This limitation caused incorrect rendering in Sauerbraten's OpenGL
	 * assembly shader path when using medium quality animations
	 * (i.e. animations with matrix blending instead of quaternion blending).
	 *
	 * Unfortunately, I (nha) have been unable to extract a Piglit regression
	 * test for this issue - for some reason, it is possible to have vertex
	 * programs whose prefix is *exactly* the same as the prefix of the
	 * offending program in Sauerbraten up to the offending instruction
	 * without causing any trouble.
	 *
	 * Bottom line: Only use the macro version only when really necessary;
	 * according to AMD docs, this should improve performance by one clock
	 * as a nice side bonus.
	 */
	if (vpi->SrcReg[0].File == RC_FILE_TEMPORARY &&
	    vpi->SrcReg[1].File == RC_FILE_TEMPORARY &&
	    vpi->SrcReg[2].File == RC_FILE_TEMPORARY &&
	    vpi->SrcReg[0].Index != vpi->SrcReg[1].Index &&
	    vpi->SrcReg[0].Index != vpi->SrcReg[2].Index &&
	    vpi->SrcReg[1].Index != vpi->SrcReg[2].Index) {
		inst[0] = PVS_OP_DST_OPERAND(PVS_MACRO_OP_2CLK_MADD,
				0,
				1,
				t_dst_index(vp, &vpi->DstReg),
				t_dst_mask(vpi->DstReg.WriteMask),
				t_dst_class(vpi->DstReg.File));
	} else {
		inst[0] = PVS_OP_DST_OPERAND(VE_MULTIPLY_ADD,
				0,
				0,
				t_dst_index(vp, &vpi->DstReg),
				t_dst_mask(vpi->DstReg.WriteMask),
				t_dst_class(vpi->DstReg.File));
	}
	inst[1] = t_src(vp, &vpi->SrcReg[0]);
	inst[2] = t_src(vp, &vpi->SrcReg[1]);
	inst[3] = t_src(vp, &vpi->SrcReg[2]);
}

static void ei_pow(struct r300_vertex_program_code *vp,
				      struct rc_sub_instruction *vpi,
				      unsigned int * inst)
{
	inst[0] = PVS_OP_DST_OPERAND(ME_POWER_FUNC_FF,
				     1,
				     0,
				     t_dst_index(vp, &vpi->DstReg),
				     t_dst_mask(vpi->DstReg.WriteMask),
				     t_dst_class(vpi->DstReg.File));
	inst[1] = t_src_scalar(vp, &vpi->SrcReg[0]);
	inst[2] = __CONST(0, RC_SWIZZLE_ZERO);
	inst[3] = t_src_scalar(vp, &vpi->SrcReg[1]);
}


static void translate_vertex_program(struct r300_vertex_program_compiler * compiler)
{
	struct rc_instruction *rci;

	compiler->code->pos_end = 0;	/* Not supported yet */
	compiler->code->length = 0;

	compiler->SetHwInputOutput(compiler);

	for(rci = compiler->Base.Program.Instructions.Next; rci != &compiler->Base.Program.Instructions; rci = rci->Next) {
		struct rc_sub_instruction *vpi = &rci->I;
		unsigned int *inst = compiler->code->body.d + compiler->code->length;

		/* Skip instructions writing to non-existing destination */
		if (!valid_dst(compiler->code, &vpi->DstReg))
			continue;

		if (compiler->code->length >= VSF_MAX_FRAGMENT_LENGTH) {
			rc_error(&compiler->Base, "Vertex program has too many instructions\n");
			return;
		}

		switch (vpi->Opcode) {
		case RC_OPCODE_ADD: ei_vector2(compiler->code, VE_ADD, vpi, inst); break;
		case RC_OPCODE_ARL: ei_vector1(compiler->code, VE_FLT2FIX_DX, vpi, inst); break;
		case RC_OPCODE_DP4: ei_vector2(compiler->code, VE_DOT_PRODUCT, vpi, inst); break;
		case RC_OPCODE_DST: ei_vector2(compiler->code, VE_DISTANCE_VECTOR, vpi, inst); break;
		case RC_OPCODE_EX2: ei_math1(compiler->code, ME_EXP_BASE2_FULL_DX, vpi, inst); break;
		case RC_OPCODE_EXP: ei_math1(compiler->code, ME_EXP_BASE2_DX, vpi, inst); break;
		case RC_OPCODE_FRC: ei_vector1(compiler->code, VE_FRACTION, vpi, inst); break;
		case RC_OPCODE_LG2: ei_math1(compiler->code, ME_LOG_BASE2_FULL_DX, vpi, inst); break;
		case RC_OPCODE_LIT: ei_lit(compiler->code, vpi, inst); break;
		case RC_OPCODE_LOG: ei_math1(compiler->code, ME_LOG_BASE2_DX, vpi, inst); break;
		case RC_OPCODE_MAD: ei_mad(compiler->code, vpi, inst); break;
		case RC_OPCODE_MAX: ei_vector2(compiler->code, VE_MAXIMUM, vpi, inst); break;
		case RC_OPCODE_MIN: ei_vector2(compiler->code, VE_MINIMUM, vpi, inst); break;
		case RC_OPCODE_MOV: ei_vector1(compiler->code, VE_ADD, vpi, inst); break;
		case RC_OPCODE_MUL: ei_vector2(compiler->code, VE_MULTIPLY, vpi, inst); break;
		case RC_OPCODE_POW: ei_pow(compiler->code, vpi, inst); break;
		case RC_OPCODE_RCP: ei_math1(compiler->code, ME_RECIP_DX, vpi, inst); break;
		case RC_OPCODE_RSQ: ei_math1(compiler->code, ME_RECIP_SQRT_DX, vpi, inst); break;
		case RC_OPCODE_SGE: ei_vector2(compiler->code, VE_SET_GREATER_THAN_EQUAL, vpi, inst); break;
		case RC_OPCODE_SLT: ei_vector2(compiler->code, VE_SET_LESS_THAN, vpi, inst); break;
		default:
			rc_error(&compiler->Base, "Unknown opcode %i\n", vpi->Opcode);
			return;
		}

		compiler->code->length += 4;

		if (compiler->Base.Error)
			return;
	}
}

struct temporary_allocation {
	unsigned int Allocated:1;
	unsigned int HwTemp:15;
	struct rc_instruction * LastRead;
};

static void allocate_temporary_registers(struct r300_vertex_program_compiler * compiler)
{
	struct rc_instruction *inst;
	unsigned int num_orig_temps = 0;
	char hwtemps[VSF_MAX_FRAGMENT_TEMPS];
	struct temporary_allocation * ta;
	unsigned int i, j;

	compiler->code->num_temporaries = 0;
	memset(hwtemps, 0, sizeof(hwtemps));

	/* Pass 1: Count original temporaries and allocate structures */
	for(inst = compiler->Base.Program.Instructions.Next; inst != &compiler->Base.Program.Instructions; inst = inst->Next) {
		const struct rc_opcode_info * opcode = rc_get_opcode_info(inst->I.Opcode);

		for (i = 0; i < opcode->NumSrcRegs; ++i) {
			if (inst->I.SrcReg[i].File == RC_FILE_TEMPORARY) {
				if (inst->I.SrcReg[i].Index >= num_orig_temps)
					num_orig_temps = inst->I.SrcReg[i].Index + 1;
			}
		}

		if (opcode->HasDstReg) {
			if (inst->I.DstReg.File == RC_FILE_TEMPORARY) {
				if (inst->I.DstReg.Index >= num_orig_temps)
					num_orig_temps = inst->I.DstReg.Index + 1;
			}
		}
	}

	ta = (struct temporary_allocation*)memory_pool_malloc(&compiler->Base.Pool,
			sizeof(struct temporary_allocation) * num_orig_temps);
	memset(ta, 0, sizeof(struct temporary_allocation) * num_orig_temps);

	/* Pass 2: Determine original temporary lifetimes */
	for(inst = compiler->Base.Program.Instructions.Next; inst != &compiler->Base.Program.Instructions; inst = inst->Next) {
		const struct rc_opcode_info * opcode = rc_get_opcode_info(inst->I.Opcode);

		for (i = 0; i < opcode->NumSrcRegs; ++i) {
			if (inst->I.SrcReg[i].File == RC_FILE_TEMPORARY)
				ta[inst->I.SrcReg[i].Index].LastRead = inst;
		}
	}

	/* Pass 3: Register allocation */
	for(inst = compiler->Base.Program.Instructions.Next; inst != &compiler->Base.Program.Instructions; inst = inst->Next) {
		const struct rc_opcode_info * opcode = rc_get_opcode_info(inst->I.Opcode);

		for (i = 0; i < opcode->NumSrcRegs; ++i) {
			if (inst->I.SrcReg[i].File == RC_FILE_TEMPORARY) {
				unsigned int orig = inst->I.SrcReg[i].Index;
				inst->I.SrcReg[i].Index = ta[orig].HwTemp;

				if (ta[orig].Allocated && inst == ta[orig].LastRead)
					hwtemps[ta[orig].HwTemp] = 0;
			}
		}

		if (opcode->HasDstReg) {
			if (inst->I.DstReg.File == RC_FILE_TEMPORARY) {
				unsigned int orig = inst->I.DstReg.Index;

				if (!ta[orig].Allocated) {
					for(j = 0; j < VSF_MAX_FRAGMENT_TEMPS; ++j) {
						if (!hwtemps[j])
							break;
					}
					if (j >= VSF_MAX_FRAGMENT_TEMPS) {
						fprintf(stderr, "Out of hw temporaries\n");
					} else {
						ta[orig].Allocated = 1;
						ta[orig].HwTemp = j;
						hwtemps[j] = 1;

						if (j >= compiler->code->num_temporaries)
							compiler->code->num_temporaries = j + 1;
					}
				}

				inst->I.DstReg.Index = ta[orig].HwTemp;
			}
		}
	}
}


/**
 * Vertex engine cannot read two inputs or two constants at the same time.
 * Introduce intermediate MOVs to temporary registers to account for this.
 */
static int transform_source_conflicts(
	struct radeon_compiler *c,
	struct rc_instruction* inst,
	void* unused)
{
	const struct rc_opcode_info * opcode = rc_get_opcode_info(inst->I.Opcode);

	if (opcode->NumSrcRegs == 3) {
		if (t_src_conflict(inst->I.SrcReg[1], inst->I.SrcReg[2])
		    || t_src_conflict(inst->I.SrcReg[0], inst->I.SrcReg[2])) {
			int tmpreg = rc_find_free_temporary(c);
			struct rc_instruction * inst_mov = rc_insert_new_instruction(c, inst->Prev);
			inst_mov->I.Opcode = RC_OPCODE_MOV;
			inst_mov->I.DstReg.File = RC_FILE_TEMPORARY;
			inst_mov->I.DstReg.Index = tmpreg;
			inst_mov->I.SrcReg[0] = inst->I.SrcReg[2];

			reset_srcreg(&inst->I.SrcReg[2]);
			inst->I.SrcReg[2].File = RC_FILE_TEMPORARY;
			inst->I.SrcReg[2].Index = tmpreg;
		}
	}

	if (opcode->NumSrcRegs >= 2) {
		if (t_src_conflict(inst->I.SrcReg[1], inst->I.SrcReg[0])) {
			int tmpreg = rc_find_free_temporary(c);
			struct rc_instruction * inst_mov = rc_insert_new_instruction(c, inst->Prev);
			inst_mov->I.Opcode = RC_OPCODE_MOV;
			inst_mov->I.DstReg.File = RC_FILE_TEMPORARY;
			inst_mov->I.DstReg.Index = tmpreg;
			inst_mov->I.SrcReg[0] = inst->I.SrcReg[1];

			reset_srcreg(&inst->I.SrcReg[1]);
			inst->I.SrcReg[1].File = RC_FILE_TEMPORARY;
			inst->I.SrcReg[1].Index = tmpreg;
		}
	}

	return 1;
}

static void addArtificialOutputs(struct r300_vertex_program_compiler * compiler)
{
	int i;

	for(i = 0; i < 32; ++i) {
		if ((compiler->RequiredOutputs & (1 << i)) &&
		    !(compiler->Base.Program.OutputsWritten & (1 << i))) {
			struct rc_instruction * inst = rc_insert_new_instruction(&compiler->Base, compiler->Base.Program.Instructions.Prev);
			inst->I.Opcode = RC_OPCODE_MOV;

			inst->I.DstReg.File = RC_FILE_OUTPUT;
			inst->I.DstReg.Index = i;
			inst->I.DstReg.WriteMask = RC_MASK_XYZW;

			inst->I.SrcReg[0].File = RC_FILE_CONSTANT;
			inst->I.SrcReg[0].Index = 0;
			inst->I.SrcReg[0].Swizzle = RC_SWIZZLE_XYZW;

			compiler->Base.Program.OutputsWritten |= 1 << i;
		}
	}
}

static void dataflow_outputs_mark_used(void * userdata, void * data,
		void (*callback)(void *, unsigned int, unsigned int))
{
	struct r300_vertex_program_compiler * c = userdata;
	int i;

	for(i = 0; i < 32; ++i) {
		if (c->RequiredOutputs & (1 << i))
			callback(data, i, RC_MASK_XYZW);
	}
}

static int swizzle_is_native(rc_opcode opcode, struct rc_src_register reg)
{
	(void) opcode;
	(void) reg;

	return 1;
}


static struct rc_swizzle_caps r300_vertprog_swizzle_caps = {
	.IsNative = &swizzle_is_native,
	.Split = 0 /* should never be called */
};


void r3xx_compile_vertex_program(struct r300_vertex_program_compiler* compiler)
{
	compiler->Base.SwizzleCaps = &r300_vertprog_swizzle_caps;

	addArtificialOutputs(compiler);

	{
		struct radeon_program_transformation transformations[] = {
			{ &r300_transform_vertex_alu, 0 },
		};
		radeonLocalTransform(&compiler->Base, 1, transformations);
	}

	if (compiler->Base.Debug) {
		fprintf(stderr, "Vertex program after native rewrite:\n");
		rc_print_program(&compiler->Base.Program, 0);
		fflush(stderr);
	}

	{
		/* Note: This pass has to be done seperately from ALU rewrite,
		 * otherwise non-native ALU instructions with source conflits
		 * will not be treated properly.
		 */
		struct radeon_program_transformation transformations[] = {
			{ &transform_source_conflicts, 0 },
		};
		radeonLocalTransform(&compiler->Base, 1, transformations);
	}

	if (compiler->Base.Debug) {
		fprintf(stderr, "Vertex program after source conflict resolve:\n");
		rc_print_program(&compiler->Base.Program, 0);
		fflush(stderr);
	}

	rc_dataflow_annotate(&compiler->Base, &dataflow_outputs_mark_used, compiler);
	rc_dataflow_dealias(&compiler->Base);
	rc_dataflow_swizzles(&compiler->Base);

	/* This invalidates dataflow annotations and should be replaced
	 * by a future generic register allocation pass. */
	allocate_temporary_registers(compiler);

	if (compiler->Base.Debug) {
		fprintf(stderr, "Vertex program after dataflow:\n");
		rc_print_program(&compiler->Base.Program, 0);
		fflush(stderr);
	}

	translate_vertex_program(compiler);

	rc_constants_copy(&compiler->code->constants, &compiler->Base.Program.Constants);

	compiler->code->InputsRead = compiler->Base.Program.InputsRead;
	compiler->code->OutputsWritten = compiler->Base.Program.OutputsWritten;

	if (compiler->Base.Debug) {
		fprintf(stderr, "Final vertex program code:\n");
		r300_vertex_program_dump(compiler->code);
	}
}<|MERGE_RESOLUTION|>--- conflicted
+++ resolved
@@ -78,15 +78,11 @@
 static unsigned long t_src_class(rc_register_file file)
 {
 	switch (file) {
-<<<<<<< HEAD
 	default:
 		fprintf(stderr, "%s: Bad register file %i\n", __FUNCTION__, file);
 		/* fall-through */
+	case RC_FILE_NONE:
 	case RC_FILE_TEMPORARY:
-=======
-	case PROGRAM_BUILTIN:
-	case PROGRAM_TEMPORARY:
->>>>>>> 3083ba38
 		return PVS_SRC_REG_TEMPORARY;
 	case RC_FILE_INPUT:
 		return PVS_SRC_REG_INPUT;
