/**************************************************************************
 * 
 * Copyright 2007 Tungsten Graphics, Inc., Cedar Park, Texas.
 * All Rights Reserved.
 * 
 * Permission is hereby granted, free of charge, to any person obtaining a
 * copy of this software and associated documentation files (the
 * "Software"), to deal in the Software without restriction, including
 * without limitation the rights to use, copy, modify, merge, publish,
 * distribute, sub license, and/or sell copies of the Software, and to
 * permit persons to whom the Software is furnished to do so, subject to
 * the following conditions:
 * 
 * The above copyright notice and this permission notice (including the
 * next paragraph) shall be included in all copies or substantial portions
 * of the Software.
 * 
 * THE SOFTWARE IS PROVIDED "AS IS", WITHOUT WARRANTY OF ANY KIND, EXPRESS
 * OR IMPLIED, INCLUDING BUT NOT LIMITED TO THE WARRANTIES OF
 * MERCHANTABILITY, FITNESS FOR A PARTICULAR PURPOSE AND NON-INFRINGEMENT.
 * IN NO EVENT SHALL TUNGSTEN GRAPHICS AND/OR ITS SUPPLIERS BE LIABLE FOR
 * ANY CLAIM, DAMAGES OR OTHER LIABILITY, WHETHER IN AN ACTION OF CONTRACT,
 * TORT OR OTHERWISE, ARISING FROM, OUT OF OR IN CONNECTION WITH THE
 * SOFTWARE OR THE USE OR OTHER DEALINGS IN THE SOFTWARE.
 * 
 **************************************************************************/

#ifndef PIPE_DEFINES_H
#define PIPE_DEFINES_H

#include "p_compiler.h"

#ifdef __cplusplus
extern "C" {
#endif

/**
 * Gallium error codes.
 *
 * - A zero value always means success.
 * - A negative value always means failure.
 * - The meaning of a positive value is function dependent.
 */
enum pipe_error {
   PIPE_OK = 0,
   PIPE_ERROR = -1,    /**< Generic error */
   PIPE_ERROR_BAD_INPUT = -2,
   PIPE_ERROR_OUT_OF_MEMORY = -3,
   PIPE_ERROR_RETRY = -4
   /* TODO */
};


#define PIPE_BLENDFACTOR_ONE                 0x1
#define PIPE_BLENDFACTOR_SRC_COLOR           0x2
#define PIPE_BLENDFACTOR_SRC_ALPHA           0x3
#define PIPE_BLENDFACTOR_DST_ALPHA           0x4
#define PIPE_BLENDFACTOR_DST_COLOR           0x5
#define PIPE_BLENDFACTOR_SRC_ALPHA_SATURATE  0x6
#define PIPE_BLENDFACTOR_CONST_COLOR         0x7
#define PIPE_BLENDFACTOR_CONST_ALPHA         0x8
#define PIPE_BLENDFACTOR_SRC1_COLOR          0x9
#define PIPE_BLENDFACTOR_SRC1_ALPHA          0x0A
#define PIPE_BLENDFACTOR_ZERO                0x11
#define PIPE_BLENDFACTOR_INV_SRC_COLOR       0x12
#define PIPE_BLENDFACTOR_INV_SRC_ALPHA       0x13
#define PIPE_BLENDFACTOR_INV_DST_ALPHA       0x14
#define PIPE_BLENDFACTOR_INV_DST_COLOR       0x15
#define PIPE_BLENDFACTOR_INV_CONST_COLOR     0x17
#define PIPE_BLENDFACTOR_INV_CONST_ALPHA     0x18
#define PIPE_BLENDFACTOR_INV_SRC1_COLOR      0x19
#define PIPE_BLENDFACTOR_INV_SRC1_ALPHA      0x1A

#define PIPE_BLEND_ADD               0
#define PIPE_BLEND_SUBTRACT          1
#define PIPE_BLEND_REVERSE_SUBTRACT  2
#define PIPE_BLEND_MIN               3
#define PIPE_BLEND_MAX               4

#define PIPE_LOGICOP_CLEAR            0
#define PIPE_LOGICOP_NOR              1
#define PIPE_LOGICOP_AND_INVERTED     2
#define PIPE_LOGICOP_COPY_INVERTED    3
#define PIPE_LOGICOP_AND_REVERSE      4
#define PIPE_LOGICOP_INVERT           5
#define PIPE_LOGICOP_XOR              6
#define PIPE_LOGICOP_NAND             7
#define PIPE_LOGICOP_AND              8
#define PIPE_LOGICOP_EQUIV            9
#define PIPE_LOGICOP_NOOP             10
#define PIPE_LOGICOP_OR_INVERTED      11
#define PIPE_LOGICOP_COPY             12
#define PIPE_LOGICOP_OR_REVERSE       13
#define PIPE_LOGICOP_OR               14
#define PIPE_LOGICOP_SET              15  

#define PIPE_MASK_R  0x1
#define PIPE_MASK_G  0x2
#define PIPE_MASK_B  0x4
#define PIPE_MASK_A  0x8
#define PIPE_MASK_RGBA 0xf
#define PIPE_MASK_Z  0x10
#define PIPE_MASK_S  0x20
#define PIPE_MASK_ZS 0x30


/**
 * Inequality functions.  Used for depth test, stencil compare, alpha
 * test, shadow compare, etc.
 */
#define PIPE_FUNC_NEVER    0
#define PIPE_FUNC_LESS     1
#define PIPE_FUNC_EQUAL    2
#define PIPE_FUNC_LEQUAL   3
#define PIPE_FUNC_GREATER  4
#define PIPE_FUNC_NOTEQUAL 5
#define PIPE_FUNC_GEQUAL   6
#define PIPE_FUNC_ALWAYS   7

/** Polygon fill mode */
#define PIPE_POLYGON_MODE_FILL  0
#define PIPE_POLYGON_MODE_LINE  1
#define PIPE_POLYGON_MODE_POINT 2

/** Polygon face specification, eg for culling */
#define PIPE_FACE_NONE           0
#define PIPE_FACE_FRONT          1
#define PIPE_FACE_BACK           2
#define PIPE_FACE_FRONT_AND_BACK (PIPE_FACE_FRONT | PIPE_FACE_BACK)

/** Stencil ops */
#define PIPE_STENCIL_OP_KEEP       0
#define PIPE_STENCIL_OP_ZERO       1
#define PIPE_STENCIL_OP_REPLACE    2
#define PIPE_STENCIL_OP_INCR       3
#define PIPE_STENCIL_OP_DECR       4
#define PIPE_STENCIL_OP_INCR_WRAP  5
#define PIPE_STENCIL_OP_DECR_WRAP  6
#define PIPE_STENCIL_OP_INVERT     7

/** Texture types.
 * See the documentation for info on PIPE_TEXTURE_RECT vs PIPE_TEXTURE_2D */
enum pipe_texture_target {
   PIPE_BUFFER           = 0,
   PIPE_TEXTURE_1D       = 1,
   PIPE_TEXTURE_2D       = 2,
   PIPE_TEXTURE_3D       = 3,
   PIPE_TEXTURE_CUBE     = 4,
   PIPE_TEXTURE_RECT     = 5,
   PIPE_TEXTURE_1D_ARRAY = 6,
   PIPE_TEXTURE_2D_ARRAY = 7,
   PIPE_MAX_TEXTURE_TYPES
};

#define PIPE_TEX_FACE_POS_X 0
#define PIPE_TEX_FACE_NEG_X 1
#define PIPE_TEX_FACE_POS_Y 2
#define PIPE_TEX_FACE_NEG_Y 3
#define PIPE_TEX_FACE_POS_Z 4
#define PIPE_TEX_FACE_NEG_Z 5
#define PIPE_TEX_FACE_MAX   6

#define PIPE_TEX_WRAP_REPEAT                   0
#define PIPE_TEX_WRAP_CLAMP                    1
#define PIPE_TEX_WRAP_CLAMP_TO_EDGE            2
#define PIPE_TEX_WRAP_CLAMP_TO_BORDER          3
#define PIPE_TEX_WRAP_MIRROR_REPEAT            4
#define PIPE_TEX_WRAP_MIRROR_CLAMP             5
#define PIPE_TEX_WRAP_MIRROR_CLAMP_TO_EDGE     6
#define PIPE_TEX_WRAP_MIRROR_CLAMP_TO_BORDER   7

/* Between mipmaps, ie mipfilter
 */
#define PIPE_TEX_MIPFILTER_NEAREST  0
#define PIPE_TEX_MIPFILTER_LINEAR   1
#define PIPE_TEX_MIPFILTER_NONE     2

/* Within a mipmap, ie min/mag filter 
 */
#define PIPE_TEX_FILTER_NEAREST      0
#define PIPE_TEX_FILTER_LINEAR       1

#define PIPE_TEX_COMPARE_NONE          0
#define PIPE_TEX_COMPARE_R_TO_TEXTURE  1

/**
 * Clear buffer bits
 */
/** All color buffers currently bound */
#define PIPE_CLEAR_COLOR        (1 << 0)
#define PIPE_CLEAR_DEPTH        (1 << 1)
#define PIPE_CLEAR_STENCIL      (1 << 2)
/** Depth/stencil combined */
#define PIPE_CLEAR_DEPTHSTENCIL (PIPE_CLEAR_DEPTH | PIPE_CLEAR_STENCIL)

/**
 * Transfer object usage flags
 */
enum pipe_transfer_usage {
   /**
    * Resource contents read back (or accessed directly) at transfer
    * create time.
    */
   PIPE_TRANSFER_READ = (1 << 0),
   
   /**
    * Resource contents will be written back at transfer_destroy
    * time (or modified as a result of being accessed directly).
    */
   PIPE_TRANSFER_WRITE = (1 << 1),

   /**
    * Read/modify/write
    */
   PIPE_TRANSFER_READ_WRITE = PIPE_TRANSFER_READ | PIPE_TRANSFER_WRITE,

   /** 
    * The transfer should map the texture storage directly. The driver may
    * return NULL if that isn't possible, and the state tracker needs to cope
    * with that and use an alternative path without this flag.
    *
    * E.g. the state tracker could have a simpler path which maps textures and
    * does read/modify/write cycles on them directly, and a more complicated
    * path which uses minimal read and write transfers.
    */
   PIPE_TRANSFER_MAP_DIRECTLY = (1 << 2),

   /**
    * Discards the memory within the mapped region.
    *
    * It should not be used with PIPE_TRANSFER_READ.
    *
    * See also:
    * - OpenGL's ARB_map_buffer_range extension, MAP_INVALIDATE_RANGE_BIT flag.
    */
   PIPE_TRANSFER_DISCARD_RANGE = (1 << 8),

   /**
    * Fail if the resource cannot be mapped immediately.
    *
    * See also:
    * - Direct3D's D3DLOCK_DONOTWAIT flag.
    * - Mesa3D's MESA_MAP_NOWAIT_BIT flag.
    * - WDDM's D3DDDICB_LOCKFLAGS.DonotWait flag.
    */
   PIPE_TRANSFER_DONTBLOCK = (1 << 9),

   /**
    * Do not attempt to synchronize pending operations on the resource when mapping.
    *
    * It should not be used with PIPE_TRANSFER_READ.
    *
    * See also:
    * - OpenGL's ARB_map_buffer_range extension, MAP_UNSYNCHRONIZED_BIT flag.
    * - Direct3D's D3DLOCK_NOOVERWRITE flag.
    * - WDDM's D3DDDICB_LOCKFLAGS.IgnoreSync flag.
    */
   PIPE_TRANSFER_UNSYNCHRONIZED = (1 << 10),

   /**
    * Written ranges will be notified later with
    * pipe_context::transfer_flush_region.
    *
    * It should not be used with PIPE_TRANSFER_READ.
    *
    * See also:
    * - pipe_context::transfer_flush_region
    * - OpenGL's ARB_map_buffer_range extension, MAP_FLUSH_EXPLICIT_BIT flag.
    */
   PIPE_TRANSFER_FLUSH_EXPLICIT = (1 << 11),

   /**
    * Discards all memory backing the resource.
    *
    * It should not be used with PIPE_TRANSFER_READ.
    *
    * This is equivalent to:
    * - OpenGL's ARB_map_buffer_range extension, MAP_INVALIDATE_BUFFER_BIT
    * - BufferData(NULL) on a GL buffer
    * - Direct3D's D3DLOCK_DISCARD flag.
    * - WDDM's D3DDDICB_LOCKFLAGS.Discard flag.
    * - D3D10 DDI's D3D10_DDI_MAP_WRITE_DISCARD flag
    * - D3D10's D3D10_MAP_WRITE_DISCARD flag.
    */
   PIPE_TRANSFER_DISCARD_WHOLE_RESOURCE = (1 << 12)

};


/*
 * Resource binding flags -- state tracker must specify in advance all
 * the ways a resource might be used.
 */
#define PIPE_BIND_DEPTH_STENCIL        (1 << 0) /* create_surface */
#define PIPE_BIND_RENDER_TARGET        (1 << 1) /* create_surface */
#define PIPE_BIND_BLENDABLE            (1 << 2) /* create_surface */
#define PIPE_BIND_SAMPLER_VIEW         (1 << 3) /* create_sampler_view */
#define PIPE_BIND_VERTEX_BUFFER        (1 << 4) /* set_vertex_buffers */
#define PIPE_BIND_INDEX_BUFFER         (1 << 5) /* draw_elements */
#define PIPE_BIND_CONSTANT_BUFFER      (1 << 6) /* set_constant_buffer */
#define PIPE_BIND_DISPLAY_TARGET       (1 << 8) /* flush_front_buffer */
#define PIPE_BIND_TRANSFER_WRITE       (1 << 9) /* get_transfer */
#define PIPE_BIND_TRANSFER_READ        (1 << 10) /* get_transfer */
#define PIPE_BIND_STREAM_OUTPUT        (1 << 11) /* set_stream_output_buffers */
#define PIPE_BIND_CURSOR               (1 << 16) /* mouse cursor */
#define PIPE_BIND_CUSTOM               (1 << 17) /* state-tracker/winsys usages */
#define PIPE_BIND_GLOBAL               (1 << 18) /* set_global_binding */
#define PIPE_BIND_SHADER_RESOURCE      (1 << 19) /* set_shader_resources */
#define PIPE_BIND_COMPUTE_RESOURCE     (1 << 20) /* set_compute_resources */

/* The first two flags above were previously part of the amorphous
 * TEXTURE_USAGE, most of which are now descriptions of the ways a
 * particular texture can be bound to the gallium pipeline.  The two flags
 * below do not fit within that and probably need to be migrated to some
 * other place.
 *
 * It seems like scanout is used by the Xorg state tracker to ask for
 * a texture suitable for actual scanout (hence the name), which
 * implies extra layout constraints on some hardware.  It may also
 * have some special meaning regarding mouse cursor images.
 *
 * The shared flag is quite underspecified, but certainly isn't a
 * binding flag - it seems more like a message to the winsys to create
 * a shareable allocation.
 */
#define PIPE_BIND_SCANOUT     (1 << 14) /*  */
#define PIPE_BIND_SHARED      (1 << 15) /* get_texture_handle ??? */


/* Flags for the driver about resource behaviour:
 */
#define PIPE_RESOURCE_FLAG_GEN_MIPS    (1 << 0)  /* Driver performs autogen mips */
#define PIPE_RESOURCE_FLAG_DRV_PRIV    (1 << 16) /* driver/winsys private */
#define PIPE_RESOURCE_FLAG_ST_PRIV     (1 << 24) /* state-tracker/winsys private */

/* Hint about the expected lifecycle of a resource.
 */
#define PIPE_USAGE_DEFAULT        0 /* many uploads, draws intermixed */
#define PIPE_USAGE_DYNAMIC        1 /* many uploads, draws intermixed */
#define PIPE_USAGE_STATIC         2 /* same as immutable?? */
#define PIPE_USAGE_IMMUTABLE      3 /* no change after first upload */
#define PIPE_USAGE_STREAM         4 /* upload, draw, upload, draw */
#define PIPE_USAGE_STAGING        5 /* supports data transfers from the GPU to the CPU */


/**
 * Shaders
 */
#define PIPE_SHADER_VERTEX   0
#define PIPE_SHADER_FRAGMENT 1
#define PIPE_SHADER_GEOMETRY 2
#define PIPE_SHADER_COMPUTE  3
#define PIPE_SHADER_TYPES    4


/**
 * Primitive types:
 */
#define PIPE_PRIM_POINTS               0
#define PIPE_PRIM_LINES                1
#define PIPE_PRIM_LINE_LOOP            2
#define PIPE_PRIM_LINE_STRIP           3
#define PIPE_PRIM_TRIANGLES            4
#define PIPE_PRIM_TRIANGLE_STRIP       5
#define PIPE_PRIM_TRIANGLE_FAN         6
#define PIPE_PRIM_QUADS                7
#define PIPE_PRIM_QUAD_STRIP           8
#define PIPE_PRIM_POLYGON              9
#define PIPE_PRIM_LINES_ADJACENCY          10
#define PIPE_PRIM_LINE_STRIP_ADJACENCY    11
#define PIPE_PRIM_TRIANGLES_ADJACENCY      12
#define PIPE_PRIM_TRIANGLE_STRIP_ADJACENCY 13
#define PIPE_PRIM_MAX                      14


/**
 * Query object types
 */
#define PIPE_QUERY_OCCLUSION_COUNTER     0
#define PIPE_QUERY_OCCLUSION_PREDICATE   1
#define PIPE_QUERY_TIMESTAMP             2
#define PIPE_QUERY_TIMESTAMP_DISJOINT    3
#define PIPE_QUERY_TIME_ELAPSED          4
#define PIPE_QUERY_PRIMITIVES_GENERATED  5
#define PIPE_QUERY_PRIMITIVES_EMITTED    6
#define PIPE_QUERY_SO_STATISTICS         7
#define PIPE_QUERY_SO_OVERFLOW_PREDICATE 8
#define PIPE_QUERY_GPU_FINISHED          9
#define PIPE_QUERY_PIPELINE_STATISTICS  10
#define PIPE_QUERY_TYPES                11


/**
 * Conditional rendering modes
 */
#define PIPE_RENDER_COND_WAIT              0
#define PIPE_RENDER_COND_NO_WAIT           1
#define PIPE_RENDER_COND_BY_REGION_WAIT    2
#define PIPE_RENDER_COND_BY_REGION_NO_WAIT 3


/**
 * Point sprite coord modes
 */
#define PIPE_SPRITE_COORD_UPPER_LEFT 0
#define PIPE_SPRITE_COORD_LOWER_LEFT 1


/**
 * Texture swizzles
 */
#define PIPE_SWIZZLE_RED   0
#define PIPE_SWIZZLE_GREEN 1
#define PIPE_SWIZZLE_BLUE  2
#define PIPE_SWIZZLE_ALPHA 3
#define PIPE_SWIZZLE_ZERO  4
#define PIPE_SWIZZLE_ONE   5


#define PIPE_TIMEOUT_INFINITE 0xffffffffffffffffull

/**
 * Implementation capabilities/limits which are queried through
 * pipe_screen::get_param()
 */
enum pipe_cap {
   PIPE_CAP_NPOT_TEXTURES = 1,
   PIPE_CAP_TWO_SIDED_STENCIL = 2,
   PIPE_CAP_MAX_DUAL_SOURCE_RENDER_TARGETS = 4,
   PIPE_CAP_ANISOTROPIC_FILTER = 5,
   PIPE_CAP_POINT_SPRITE = 6,
   PIPE_CAP_MAX_RENDER_TARGETS = 7,
   PIPE_CAP_OCCLUSION_QUERY = 8,
   PIPE_CAP_TIMER_QUERY = 9,
   PIPE_CAP_TEXTURE_SHADOW_MAP = 10,
   PIPE_CAP_TEXTURE_SWIZZLE = 11,
   PIPE_CAP_MAX_TEXTURE_2D_LEVELS = 12,
   PIPE_CAP_MAX_TEXTURE_3D_LEVELS = 13,
   PIPE_CAP_MAX_TEXTURE_CUBE_LEVELS = 14,
   PIPE_CAP_TEXTURE_MIRROR_CLAMP = 25,
   PIPE_CAP_BLEND_EQUATION_SEPARATE = 28,
   PIPE_CAP_SM3 = 29,  /*< Shader Model, supported */
   PIPE_CAP_MAX_STREAM_OUTPUT_BUFFERS = 30,
   PIPE_CAP_PRIMITIVE_RESTART = 31,
   /** Maximum texture image units accessible from vertex and fragment shaders
    * combined */
   PIPE_CAP_MAX_COMBINED_SAMPLERS = 32,
   /** blend enables and write masks per rendertarget */
   PIPE_CAP_INDEP_BLEND_ENABLE = 33,
   /** different blend funcs per rendertarget */
   PIPE_CAP_INDEP_BLEND_FUNC = 34,
   PIPE_CAP_DEPTHSTENCIL_CLEAR_SEPARATE = 35,
   PIPE_CAP_MAX_TEXTURE_ARRAY_LAYERS = 36,
   PIPE_CAP_TGSI_FS_COORD_ORIGIN_UPPER_LEFT = 37,
   PIPE_CAP_TGSI_FS_COORD_ORIGIN_LOWER_LEFT = 38,
   PIPE_CAP_TGSI_FS_COORD_PIXEL_CENTER_HALF_INTEGER = 39,
   PIPE_CAP_TGSI_FS_COORD_PIXEL_CENTER_INTEGER = 40,
   PIPE_CAP_DEPTH_CLIP_DISABLE = 41,
   PIPE_CAP_SHADER_STENCIL_EXPORT = 42,
   PIPE_CAP_TGSI_INSTANCEID = 43,
   PIPE_CAP_VERTEX_ELEMENT_INSTANCE_DIVISOR = 44,
   PIPE_CAP_FRAGMENT_COLOR_CLAMPED = 45,
   PIPE_CAP_MIXED_COLORBUFFER_FORMATS = 46,
   PIPE_CAP_SEAMLESS_CUBE_MAP = 47,
   PIPE_CAP_SEAMLESS_CUBE_MAP_PER_TEXTURE = 48,
   PIPE_CAP_SCALED_RESOLVE = 49,
   PIPE_CAP_MIN_TEXEL_OFFSET = 50,
   PIPE_CAP_MAX_TEXEL_OFFSET = 51,
   PIPE_CAP_CONDITIONAL_RENDER = 52,
   PIPE_CAP_TEXTURE_BARRIER = 53,
   PIPE_CAP_MAX_STREAM_OUTPUT_SEPARATE_COMPONENTS = 55,
   PIPE_CAP_MAX_STREAM_OUTPUT_INTERLEAVED_COMPONENTS = 56,
   PIPE_CAP_STREAM_OUTPUT_PAUSE_RESUME = 57,
   PIPE_CAP_TGSI_CAN_COMPACT_VARYINGS = 58, /* temporary */
   PIPE_CAP_TGSI_CAN_COMPACT_CONSTANTS = 59, /* temporary */
   PIPE_CAP_VERTEX_COLOR_UNCLAMPED = 60,
   PIPE_CAP_VERTEX_COLOR_CLAMPED = 61,
   PIPE_CAP_GLSL_FEATURE_LEVEL = 62,
   PIPE_CAP_QUADS_FOLLOW_PROVOKING_VERTEX_CONVENTION = 63,
   PIPE_CAP_USER_VERTEX_BUFFERS = 64,
   PIPE_CAP_VERTEX_BUFFER_OFFSET_4BYTE_ALIGNED_ONLY = 65,
   PIPE_CAP_VERTEX_BUFFER_STRIDE_4BYTE_ALIGNED_ONLY = 66,
   PIPE_CAP_VERTEX_ELEMENT_SRC_OFFSET_4BYTE_ALIGNED_ONLY = 67,
<<<<<<< HEAD
   PIPE_CAP_COMPUTE = 68
=======
   PIPE_CAP_USER_INDEX_BUFFERS = 68,
   PIPE_CAP_USER_CONSTANT_BUFFERS = 69,
   PIPE_CAP_CONSTANT_BUFFER_OFFSET_ALIGNMENT = 70
>>>>>>> 8dd3e341
};

/**
 * Implementation limits which are queried through
 * pipe_screen::get_paramf()
 */
enum pipe_capf
{
   PIPE_CAPF_MAX_LINE_WIDTH = 15,
   PIPE_CAPF_MAX_LINE_WIDTH_AA = 16,
   PIPE_CAPF_MAX_POINT_WIDTH = 17,
   PIPE_CAPF_MAX_POINT_WIDTH_AA = 18,
   PIPE_CAPF_MAX_TEXTURE_ANISOTROPY = 19,
   PIPE_CAPF_MAX_TEXTURE_LOD_BIAS = 20,
   PIPE_CAPF_GUARD_BAND_LEFT = 21,
   PIPE_CAPF_GUARD_BAND_TOP = 22,
   PIPE_CAPF_GUARD_BAND_RIGHT = 23,
   PIPE_CAPF_GUARD_BAND_BOTTOM = 24
};

/* Shader caps not specific to any single stage */
enum pipe_shader_cap
{
   PIPE_SHADER_CAP_MAX_INSTRUCTIONS = 0, /* if 0, it means the stage is unsupported */
   PIPE_SHADER_CAP_MAX_ALU_INSTRUCTIONS = 1,
   PIPE_SHADER_CAP_MAX_TEX_INSTRUCTIONS = 2,
   PIPE_SHADER_CAP_MAX_TEX_INDIRECTIONS = 3,
   PIPE_SHADER_CAP_MAX_CONTROL_FLOW_DEPTH = 4,
   PIPE_SHADER_CAP_MAX_INPUTS = 5,
   PIPE_SHADER_CAP_MAX_CONSTS = 6,
   PIPE_SHADER_CAP_MAX_CONST_BUFFERS = 7,
   PIPE_SHADER_CAP_MAX_TEMPS = 8,
   PIPE_SHADER_CAP_MAX_ADDRS = 9,
   PIPE_SHADER_CAP_MAX_PREDS = 10,
   /* boolean caps */
   PIPE_SHADER_CAP_TGSI_CONT_SUPPORTED = 11,
   PIPE_SHADER_CAP_INDIRECT_INPUT_ADDR = 12,
   PIPE_SHADER_CAP_INDIRECT_OUTPUT_ADDR = 13,
   PIPE_SHADER_CAP_INDIRECT_TEMP_ADDR = 14,
   PIPE_SHADER_CAP_INDIRECT_CONST_ADDR = 15,
   PIPE_SHADER_CAP_SUBROUTINES = 16, /* BGNSUB, ENDSUB, CAL, RET */
   PIPE_SHADER_CAP_INTEGERS = 17,
   PIPE_SHADER_CAP_MAX_TEXTURE_SAMPLERS = 18,
   PIPE_SHADER_CAP_PREFERRED_IR = 19
};

/**
 * Shader intermediate representation.
 */
enum pipe_shader_ir
{
   PIPE_SHADER_IR_TGSI
};

/**
 * Compute-specific implementation capability.  They can be queried
 * using pipe_screen::get_compute_param.
 */
enum pipe_compute_cap
{
   PIPE_COMPUTE_CAP_GRID_DIMENSION,
   PIPE_COMPUTE_CAP_MAX_GRID_SIZE,
   PIPE_COMPUTE_CAP_MAX_BLOCK_SIZE,
   PIPE_COMPUTE_CAP_MAX_GLOBAL_SIZE,
   PIPE_COMPUTE_CAP_MAX_LOCAL_SIZE,
   PIPE_COMPUTE_CAP_MAX_PRIVATE_SIZE,
   PIPE_COMPUTE_CAP_MAX_INPUT_SIZE
};

/**
 * Composite query types
 */

/**
 * Query result for PIPE_QUERY_SO_STATISTICS.
 */
struct pipe_query_data_so_statistics
{
   uint64_t num_primitives_written;
   uint64_t primitives_storage_needed;
};

/**
 * Query result for PIPE_QUERY_TIMESTAMP_DISJOINT.
 */
struct pipe_query_data_timestamp_disjoint
{
   uint64_t frequency;
   boolean  disjoint;
};

/**
 * Query result for PIPE_QUERY_PIPELINE_STATISTICS.
 */
struct pipe_query_data_pipeline_statistics
{
   uint64_t ia_vertices;    /**< Num vertices read by the vertex fetcher. */
   uint64_t ia_primitives;  /**< Num primitives read by the vertex fetcher. */
   uint64_t vs_invocations; /**< Num vertex shader invocations. */
   uint64_t gs_invocations; /**< Num geometry shader invocations. */
   uint64_t gs_primitives;  /**< Num primitives output by a geometry shader. */
   uint64_t c_invocations;  /**< Num primitives sent to the rasterizer. */
   uint64_t c_primitives;   /**< Num primitives that were rendered. */
   uint64_t ps_invocations; /**< Num pixel shader invocations. */
   uint64_t hs_invocations; /**< Num hull shader invocations. */
   uint64_t ds_invocations; /**< Num domain shader invocations. */
   uint64_t cs_invocations; /**< Num compute shader invocations. */
};

/**
 * Query result (returned by pipe_context::get_query_result).
 */
union pipe_query_result
{
   /* PIPE_QUERY_OCCLUSION_PREDICATE */
   /* PIPE_QUERY_SO_OVERFLOW_PREDICATE */
   /* PIPE_QUERY_GPU_FINISHED */
   boolean b;

   /* PIPE_QUERY_OCCLUSION_COUNTER */
   /* PIPE_QUERY_TIMESTAMP */
   /* PIPE_QUERY_TIME_ELAPSED */
   /* PIPE_QUERY_PRIMITIVES_GENERATED */
   /* PIPE_QUERY_PRIMITIVES_EMITTED */
   uint64_t u64;

   /* PIPE_QUERY_SO_STATISTICS */
   struct pipe_query_data_so_statistics so_statistics;

   /* PIPE_QUERY_TIMESTAMP_DISJOINT */
   struct pipe_query_data_timestamp_disjoint timestamp_disjoint;

   /* PIPE_QUERY_PIPELINE_STATISTICS */
   struct pipe_query_data_pipeline_statistics pipeline_statistics;
};

union pipe_color_union
{
   float f[4];
   int i[4];
   unsigned int ui[4];
};

#ifdef __cplusplus
}
#endif

#endif<|MERGE_RESOLUTION|>--- conflicted
+++ resolved
@@ -481,13 +481,10 @@
    PIPE_CAP_VERTEX_BUFFER_OFFSET_4BYTE_ALIGNED_ONLY = 65,
    PIPE_CAP_VERTEX_BUFFER_STRIDE_4BYTE_ALIGNED_ONLY = 66,
    PIPE_CAP_VERTEX_ELEMENT_SRC_OFFSET_4BYTE_ALIGNED_ONLY = 67,
-<<<<<<< HEAD
-   PIPE_CAP_COMPUTE = 68
-=======
-   PIPE_CAP_USER_INDEX_BUFFERS = 68,
-   PIPE_CAP_USER_CONSTANT_BUFFERS = 69,
-   PIPE_CAP_CONSTANT_BUFFER_OFFSET_ALIGNMENT = 70
->>>>>>> 8dd3e341
+   PIPE_CAP_COMPUTE = 68,
+   PIPE_CAP_USER_INDEX_BUFFERS = 69,
+   PIPE_CAP_USER_CONSTANT_BUFFERS = 70,
+   PIPE_CAP_CONSTANT_BUFFER_OFFSET_ALIGNMENT = 71
 };
 
 /**
