--- conflicted
+++ resolved
@@ -121,14 +121,9 @@
                       const struct pipe_scissor_state *scissor );
 
 void
-<<<<<<< HEAD
-lp_setup_set_fragment_sampler_views(struct setup_context *setup,
+lp_setup_set_fragment_sampler_views(struct lp_setup_context *setup,
                                     unsigned num,
                                     struct pipe_sampler_view **views);
-=======
-lp_setup_set_sampler_textures( struct lp_setup_context *setup,
-                               unsigned num, struct pipe_texture **texture);
->>>>>>> a80e33f4
 
 unsigned
 lp_setup_is_texture_referenced( const struct lp_setup_context *setup,
