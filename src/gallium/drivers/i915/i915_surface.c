--- conflicted
+++ resolved
@@ -28,15 +28,9 @@
 #include "i915_context.h"
 #include "i915_blit.h"
 #include "pipe/p_defines.h"
-<<<<<<< HEAD
-#include "pipe/p_inlines.h"
 #include "pipe/p_inlines.h"
 #include "pipe/internal/p_winsys_screen.h"
 #include "util/u_format.h"
-#include "util/u_tile.h"
-#include "util/u_rect.h"
-=======
->>>>>>> 64871747
 
 
 /* Assumes all values are within bounds -- no checking at this level -
